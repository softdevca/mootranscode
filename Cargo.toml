[package]
name = "mootranscode"
version = "0.7.0"
description = "Video and audio transcoding for Moodle"
authors = ["Sheldon Young <sheldon@softdev.ca>"]
license = "Apache-2.0"
homepage = "https://github.com/softdevca/mootranscode"
repository = "https://github.com/softdevca/mootranscode"
documentation = "https://docs.rs/mootranscode"
edition = "2018"
keywords = ["Moodle", "transcode", "audio", "video"]
categories = ["command-line-utilities", "encoding"]
readme = "README.md"


[dependencies]
bb8 = "0.7"
bb8-postgres = "0.7"
clap = "2.33"
futures = "0.3"
log = { version = "0.4" }
#, features = ["max_level_trace", "release_max_level_debug"] }
<<<<<<< HEAD
sha-1 = "0.10"
simplelog = "0.9.0"
=======
sha-1 = "0.9"
simplelog = "0.11.2"
>>>>>>> 6106e6ca
uuid = { version = "0.8", features = ["v4"] }
tokio = { version  = "1.16", features = ["macros", "rt-multi-thread"] }
tokio-postgres = "0.7"
url = "2.2"<|MERGE_RESOLUTION|>--- conflicted
+++ resolved
@@ -20,13 +20,8 @@
 futures = "0.3"
 log = { version = "0.4" }
 #, features = ["max_level_trace", "release_max_level_debug"] }
-<<<<<<< HEAD
 sha-1 = "0.10"
-simplelog = "0.9.0"
-=======
-sha-1 = "0.9"
 simplelog = "0.11.2"
->>>>>>> 6106e6ca
 uuid = { version = "0.8", features = ["v4"] }
 tokio = { version  = "1.16", features = ["macros", "rt-multi-thread"] }
 tokio-postgres = "0.7"
